import os
import logging
import time
import pandas as pd
from datetime import datetime
from zoneinfo import ZoneInfo
import yfinance as yf
from goldflipper.json_parser import load_play
from goldflipper.alpaca_client import get_alpaca_client
from goldflipper.config.config import config
from alpaca.trading.requests import (
    GetOptionContractsRequest, 
    LimitOrderRequest, 
    MarketOrderRequest, 
    ClosePositionRequest
)
from alpaca.trading.enums import OrderSide, OrderType, TimeInForce, AssetStatus
from alpaca.common.exceptions import APIError
import json


# ==================================================
# 1. LOGGING CONFIGURATION
# ==================================================
# Configure logging to ensure information is recorded both in the console and log files.

def setup_logging():
    # Get the path to the directory containing the 'goldflipper' folder
    base_dir = os.path.dirname(os.path.dirname(os.path.abspath(__file__)))
    log_dir = os.path.join(base_dir, 'logs')
    os.makedirs(log_dir, exist_ok=True)

    log_file = os.path.join(log_dir, 'app_run.log')
    
    # Configure handlers with proper encoding
    console_handler = logging.StreamHandler()
    file_handler = logging.FileHandler(log_file, encoding='utf-8')
    
    # Create formatter
    formatter = logging.Formatter('%(asctime)s - %(levelname)s - %(message)s')
    console_handler.setFormatter(formatter)
    file_handler.setFormatter(formatter)
    
    # Configure root logger
    root_logger = logging.getLogger()
    root_logger.setLevel(logging.INFO)
    root_logger.addHandler(console_handler)
    root_logger.addHandler(file_handler)

# Call the setup_logging function at the beginning of the script
setup_logging()

# ==================================================
# 2. MARKET DATA RETRIEVAL
# ==================================================
# Function to fetch the latest market data using yfinance.

def get_market_data(symbol):
    """
    Fetch market data for a given symbol using configuration settings.
    
    Args:
        symbol (str): The stock symbol to fetch data for
        
    Returns:
        pandas.DataFrame: Market data with timestamp index and OHLCV columns
        
    Logs:
        INFO: Fetch attempt and success
        ERROR: Any failures during data retrieval
    """
    logging.info(f"Fetching market data for {symbol}...")
    try:
        data = yf.download(
            symbol,
            period=config.get('market_data', 'period', default='1d'),
            interval=config.get('market_data', 'interval', default='1m')
        )
        logging.info(f"Market data for {symbol} fetched successfully.")
        
        if data.empty:
            logging.error(f"No data returned for {symbol}")
            return None
            
        return data
        
    except Exception as e:
        logging.error(f"Error fetching market data for {symbol}: {str(e)}")
        return None

"""Function to fetch the latest option premium data using yfinance."""

def get_option_premium_data(ticker, expiration_date=None, strike_price=None, option_type='call'):
    """
    Fetch the last price of the option premium for a specific contract.
    
    Parameters:
    - ticker (str): Stock symbol
    - expiration_date (str, optional): Option expiration date in 'YYYY-MM-DD' format
    - strike_price (float, optional): Strike price of the option
    - option_type (str): 'call' or 'put', defaults to 'call'
    
    Returns:
    - float: Last price of the option premium
             Returns None if data unavailable
    """
    logging.info(f"Fetching option premium data for {ticker}...")
    
    try:
        stock = yf.Ticker(ticker)
        
        # Get available expiration dates
        available_dates = stock.options
        if not available_dates:
            logging.error(f"No option data available for {ticker}")
            return None
            
        # Use provided expiration date or default to nearest
        target_date = expiration_date if expiration_date in available_dates else available_dates[0]
        
        # Get option chain
        chain = stock.option_chain(target_date)
        
        # Select calls or puts
        options_data = chain.calls if option_type.lower() == 'call' else chain.puts
        
        # Filter by strike price if provided
        if strike_price:
            options_data = options_data[options_data['strike'] == float(strike_price)]
            
        if options_data.empty:
            logging.warning(f"No matching options found for {ticker} with given parameters")
            return None
            
        # Get the last price
        last_price = options_data.iloc[0]['lastPrice']
        
        logging.info(f"Option premium data fetched successfully for {ticker}")
        return last_price
        
    except Exception as e:
        logging.error(f"Error fetching option premium data for {ticker}: {str(e)}")
        return None

def get_current_option_premium(play):
    """Get the current option premium for a play."""
    try:
        last_price = get_option_premium_data(
            ticker=play['symbol'],
            expiration_date=datetime.strptime(play['expiration_date'], '%m/%d/%Y').strftime('%Y-%m-%d'),
            strike_price=float(play['strike_price']),
            option_type=play['trade_type']
        )
        return last_price
    except Exception as e:
        logging.error(f"Error getting option premium: {e}")
        return None

# ==================================================
# 3. STRATEGY EVALUATION
# ==================================================
# Functions to evaluate whether the market conditions meet the strategy criteria based on trade type.

def calculate_and_store_premium_levels(play, current_premium):
    """Calculate and store TP/SL premium levels in the play data."""
    if play['take_profit'].get('premium_pct'):
        tp_pct = play['take_profit']['premium_pct'] / 100
        play['take_profit']['TP_option_prem'] = current_premium * (1 + tp_pct)
        
    if play['stop_loss'].get('premium_pct'):
        sl_pct = play['stop_loss']['premium_pct'] / 100
        play['stop_loss']['SL_option_prem'] = current_premium * (1 - sl_pct)

def save_play(play, play_file):
    """Save the updated play data to the specified file."""
    try:
        with open(play_file, 'w') as f:
            json.dump(play, f, indent=4)
        logging.info(f"Play data saved to {play_file}")
    except Exception as e:
        logging.error(f"Error saving play data to {play_file}: {e}")

def evaluate_opening_strategy(symbol, market_data, play):
    logging.info(f"Evaluating opening strategy for {symbol} using play data...")

    entry_point = play.get("entry_point", 0)
    last_price = market_data["Close"].iloc[-1]
    trade_type = play.get("trade_type", "").upper()

    # Define a buffer of ±5 cents
    buffer = 0.05
    lower_bound = entry_point - buffer
    upper_bound = entry_point + buffer

    if trade_type == "CALL" or trade_type == "PUT":
        # Check if the last price is within ±5 cents of the entry point
        condition_met = lower_bound <= last_price <= upper_bound
        comparison = f"between {lower_bound:.2f} and {upper_bound:.2f}" if condition_met else f"not within ±{buffer:.2f} of entry point {entry_point:.2f}"
    else:
        logging.error(f"Invalid trade type: {trade_type}. Must be CALL or PUT.")
        return False

    logging.info(f"Opening condition {'met' if condition_met else 'not met'}: "
                 f"Current price {last_price:.2f} is {comparison} for {trade_type}")

    return condition_met

def evaluate_closing_strategy(symbol, market_data, play):
    """
    Evaluate if closing conditions are met. Supports:
    - Mixed conditions (e.g., TP by stock price, SL by premium %)
    - Multiple conditions (both stock price AND premium % for either TP or SL)
    - Either condition being met will trigger the corresponding action
    """
    logging.info(f"Evaluating closing strategy for {symbol} using play data...")
    
    last_price = market_data["Close"].iloc[-1]
    trade_type = play.get("trade_type", "").upper()
    
    # Initialize condition flags
    profit_condition = False
    loss_condition = False

    # Check stock price-based take profit condition
    if play['take_profit'].get('stock_price') is not None:
        if trade_type == "CALL":
            profit_condition = last_price >= play['take_profit']['stock_price']
        elif trade_type == "PUT":
            profit_condition = last_price <= play['take_profit']['stock_price']

    # Check stock price-based stop loss condition
    if play['stop_loss'].get('stock_price') is not None:
        if trade_type == "CALL":
            loss_condition = last_price <= play['stop_loss']['stock_price']
        elif trade_type == "PUT":
            loss_condition = last_price >= play['stop_loss']['stock_price']

    # Check premium-based conditions if available
    current_premium = get_current_option_premium(play)
    if current_premium is not None:
        # Check premium-based take profit - combines with stock price condition using OR
        if play['take_profit'].get('premium_pct') is not None:
            tp_target = play['take_profit']['TP_option_prem']
            profit_condition = profit_condition or (current_premium >= tp_target)

        # Check premium-based stop loss - combines with stock price condition using OR
        if play['stop_loss'].get('premium_pct') is not None:
            sl_target = play['stop_loss']['SL_option_prem']
            loss_condition = loss_condition or (current_premium <= sl_target)

    if profit_condition:
        logging.info("Take profit condition met")
    if loss_condition:
        logging.info("Stop loss condition met")

    return profit_condition or loss_condition

# ==================================================
# 4. ORDER PLACEMENT
# ==================================================
# Function to place an order through the Alpaca API.

def get_option_contract(play):
    client = get_alpaca_client()
    symbol = play['symbol']
    expiration_date = datetime.strptime(play['expiration_date'], "%m/%d/%Y").date()
    strike_price = play['strike_price']  # Strike price must be a string

    req = GetOptionContractsRequest(
        underlying_symbols=[symbol],
        expiration_date=expiration_date,
        strike_price_gte=strike_price,
        strike_price_lte=strike_price,
        type=play['trade_type'].lower(),
        status=AssetStatus.ACTIVE
    )
    
    res = client.get_option_contracts(req)
    contracts = res.option_contracts
    if contracts:
        logging.info(f"Option contract found: {contracts[0]}")
        return contracts[0]
    else:
        logging.error(f"No option contract found for {symbol} with given parameters")
        return None

# LIMIT BUY orders... CURRENTLY INACTIVE! this was auto-generated and probably not needed
# def calculate_limit_buy_price(contract):
#     try:
#         option_ticker = yf.Ticker(contract.root_symbol)
#         option_data = option_ticker.option_chain(contract.expiration_date.strftime('%Y-%m-%d'))
#
#        options = option_data.calls if contract.type == 'call' else option_data.puts
#        option = options[(options['strike'] == contract.strike_price) & (options['contractSymbol'] == contract.symbol)]
#        if not option.empty:
#            bid = option.iloc[0]['bid']
#            ask = option.iloc[0]['ask']
#            limit_buy_price = bid + (ask - bid) * 0.25  # Set limit buy price to 25% above the bid price
#            logging.info(f"Calculated limit buy price for {contract.symbol}: {limit_buy_price:.2f}")
#            return limit_buy_price
#        else:
#            logging.error(f"No option data found for {contract.symbol}")
#            return None
#    except Exception as e:
#        logging.error(f"Error calculating limit buy price for {contract.symbol}: {str(e)}")
#        return None

def open_position(play, play_file):
    client = get_alpaca_client()
    contract = get_option_contract(play)
    
    if not contract:
        logging.error("Failed to retrieve option contract. Aborting order placement.")
        return False
    
    # Get current premium before opening position
    current_premium = get_current_option_premium(play)
    if current_premium is None:
        logging.error("Failed to get current option premium. Aborting order placement.")
        return False
        
    # Store the entry premium in the play data
    play['entry_premium'] = current_premium
    logging.info(f"Entry premium: ${current_premium:.4f}")
        
    # Calculate and store TP/SL levels if using premium percentages
    calculate_and_store_premium_levels(play, current_premium)
    
    logging.info(f"Opening position for {play['contracts']} contracts of {contract.symbol}")
    
    try:
        # Create appropriate order request based on order type
        if play.get('entry_order_type') == 'limit':
            order_req = LimitOrderRequest(
                symbol=contract.symbol,
                qty=play['contracts'],
                limit_price=current_premium,  # Use current premium as limit price
                side=OrderSide.BUY,
                type=OrderType.LIMIT,
                time_in_force=TimeInForce.DAY,
            )
            logging.info(f"Creating limit buy order with limit price: ${current_premium:.4f}")
        else:
            order_req = MarketOrderRequest(
                symbol=contract.symbol,
                qty=play['contracts'],
                side=OrderSide.BUY,
                type=OrderType.MARKET,
                time_in_force=TimeInForce.DAY,
            )
            logging.info("Creating market buy order")

        response = client.submit_order(order_req)
        logging.info(f"Order submitted: {response}")
        
        # Save the updated play data with the entry premium and TP/SL values
        save_play(play, play_file)
        return True
        
    except Exception as e:
        logging.error(f"Error placing order: {e}")
        return False

def close_position(play):
    client = get_alpaca_client()
    contract_symbol = play.get('option_contract_symbol')

    if not contract_symbol:
        logging.error("Option contract symbol not found in play. Cannot close position.")
        return False

    qty = play.get('contracts', 1)  # Default to 1 if not specified
    
    try:
<<<<<<< HEAD
        # Get current stock price using yfinance
        current_stock_price = yf.Ticker(play['symbol']).info.get('regularMarketPrice')
        current_premium = get_current_option_premium(play)
        
        # Check if this is a TP or SL closure by checking conditions
        is_tp = False
        if play['take_profit'].get('stock_price') is not None and current_stock_price is not None:
            is_tp = current_stock_price >= play['take_profit']['stock_price']
        if play['take_profit'].get('premium_pct') is not None and current_premium is not None:
            is_tp = is_tp or (current_premium >= play['take_profit']['TP_option_prem'])
=======
        # Check if this is a TP or SL closure by checking conditions
        is_tp = (
            (play['take_profit'].get('stock_price') is not None and 
             float(client.get_latest_trade(play['symbol']).price) >= play['take_profit']['stock_price']) or
            (play['take_profit'].get('premium_pct') is not None and 
             get_current_option_premium(play) >= play['take_profit']['TP_option_prem'])
        )
>>>>>>> f9c3b83c
        
        # Handle limit orders
        if (is_tp and play['take_profit'].get('order_type') == 'limit') or \
           (not is_tp and play['stop_loss'].get('order_type') == 'limit'):
            
            if is_tp:
<<<<<<< HEAD
                limit_price = play['take_profit'].get('TP_option_prem')
                logging.info(f"Take Profit triggered - Using TP premium target: ${limit_price:.4f}")
            else:
                limit_price = play['stop_loss'].get('SL_option_prem')
                logging.info(f"Stop Loss triggered - Using SL premium target: ${limit_price:.4f}")
            
            if limit_price is None:
                limit_price = current_premium
                logging.info(f"Using current premium as limit price: ${limit_price:.4f}")
            
            # Round limit price to 2 decimal places
            limit_price = round(float(limit_price), 2)
            logging.info(f"Rounded limit price to: ${limit_price:.2f}")
            
=======
                # For TP, use the TP premium target if available
                limit_price = play['take_profit'].get('TP_option_prem')
                logging.info(f"Take Profit triggered - Using TP premium target: ${limit_price:.4f}")
            else:
                # For SL, use the SL premium target if available
                limit_price = play['stop_loss'].get('SL_option_prem')
                logging.info(f"Stop Loss triggered - Using SL premium target: ${limit_price:.4f}")
            
            # If no premium target set, get current premium
            if limit_price is None:
                current_premium = get_current_option_premium(play)
                if current_premium is None:
                    logging.error("Failed to get current option premium for limit order.")
                    return False
                limit_price = current_premium
                logging.info(f"Using current premium as limit price: ${limit_price:.4f}")
            
>>>>>>> f9c3b83c
            order_req = LimitOrderRequest(
                symbol=contract_symbol,
                qty=qty,
                limit_price=limit_price,
                side=OrderSide.SELL,
                type=OrderType.LIMIT,
                time_in_force=TimeInForce.DAY
            )
<<<<<<< HEAD
            logging.info(f"Creating limit sell order with limit price: ${limit_price:.2f}")
=======
            logging.info(f"Creating limit sell order with limit price: ${limit_price:.4f}")
>>>>>>> f9c3b83c
            response = client.submit_order(order_req)
        
        # Handle market orders using ClosePositionRequest
        else:
            response = client.close_position(
                symbol_or_asset_id=contract_symbol,
                close_options=ClosePositionRequest(qty=str(qty))
            )
            logging.info(f"Creating market sell order via ClosePositionRequest for {'TP' if is_tp else 'SL'}")
            
        logging.info(f"Successfully submitted close order: {response}")
        return True
        
    except APIError as api_err:
        logging.error(f"API Error closing position for {contract_symbol}: {api_err}")
        return False
    except Exception as e:
        logging.error(f"Unexpected error closing position for {contract_symbol}: {e}")
        return False

def monitor_and_manage_position(play, play_file):
    """Monitor position using both stock price and premium conditions if configured."""
    client = get_alpaca_client()
    contract_symbol = play.get('option_contract_symbol')
    underlying_symbol = play.get('symbol')
    
    if not contract_symbol or not underlying_symbol:
        logging.error("Missing required symbols")
        return False

    # Get current market data
    market_data = None
    current_premium = None
    
    # Check if we need stock price monitoring
    if play['take_profit'].get('stock_price') is not None or play['stop_loss'].get('stock_price') is not None:
<<<<<<< HEAD
        market_data = get_market_data(underlying_symbol)  # Use existing get_market_data function
        if market_data is None:
            logging.error(f"Failed to get market data for {underlying_symbol}")
            return False
        current_price = market_data['Close'].iloc[-1]
        logging.info(f"Current stock price for {underlying_symbol}: ${current_price:.2f}")
=======
        try:
            current_price = float(client.get_latest_trade(underlying_symbol).price)
            market_data = pd.DataFrame({'Close': [current_price]})
            logging.info(f"Current stock price for {underlying_symbol}: ${current_price:.2f}")
        except Exception as e:
            logging.error(f"Error getting stock price: {e}")
            return False
>>>>>>> f9c3b83c

    # Check if we need premium monitoring
    if play['take_profit'].get('premium_pct') is not None or play['stop_loss'].get('premium_pct') is not None:
        current_premium = get_current_option_premium(play)
        if current_premium is None:
            logging.error("Failed to get current option premium.")
            return False
        if market_data is None:
            market_data = pd.DataFrame({'Close': [current_premium]})
        logging.info(f"Current option premium for {contract_symbol}: ${current_premium:.4f}")

        # Log premium targets if using limit orders
        if play['take_profit'].get('order_type') == 'limit' and play['take_profit'].get('TP_option_prem'):
            logging.info(f"TP limit order target: ${play['take_profit']['TP_option_prem']:.4f}")
        if play['stop_loss'].get('order_type') == 'limit' and play['stop_loss'].get('SL_option_prem'):
            logging.info(f"SL limit order target: ${play['stop_loss']['SL_option_prem']:.4f}")

    # Verify position is still open
    position = client.get_open_position(contract_symbol)
    if position is None:
        logging.info(f"Position {contract_symbol} closed.")
        return True

    # Evaluate closing conditions
    if evaluate_closing_strategy(underlying_symbol, market_data, play):
        close_attempts = 0
        max_attempts = 3
        
        while close_attempts < max_attempts:
            logging.info(f"Attempting to close position: Attempt {close_attempts + 1}")
            if close_position(play):
                move_play_to_closed(play_file)
                logging.info("Position closed successfully")
                return True
            close_attempts += 1
            logging.warning(f"Close attempt {close_attempts} failed. Retrying...")
            time.sleep(2)
        
        logging.error("Failed to close position after maximum attempts")
        return False

    return True

# ==================================================
# 5. MOVE PLAY TO APPROPRIATE FOLDER
# ==================================================
# Functions to move a play file to the appropriate plays folder after execution or upon conditional trigger.

# Move to NEW (for OTO triggered plays)
def move_play_to_new(play_file):
    new_dir = os.path.join(os.path.dirname(play_file), '..', 'new')
    os.makedirs(new_dir, exist_ok=True)
    new_path = os.path.join(new_dir, os.path.basename(play_file))
    os.rename(play_file, new_path)
    logging.info(f"Moved play to NEW folder: {new_path}")

# Move to OPEN (for plays whose BUY condition has hit)
def move_play_to_open(play_file):
    open_dir = os.path.join(os.path.dirname(play_file), '..', 'open')
    os.makedirs(open_dir, exist_ok=True)
    new_path = os.path.join(open_dir, os.path.basename(play_file))
    os.rename(play_file, new_path)
    logging.info(f"Moved play to OPEN folder: {new_path}")

# Move to CLOSED (for plays whose TP or SL condition has hit)
def move_play_to_closed(play_file):
    closed_dir = os.path.join(os.path.dirname(play_file), '..', 'closed')
    os.makedirs(closed_dir, exist_ok=True)
    new_path = os.path.join(closed_dir, os.path.basename(play_file))
    os.rename(play_file, new_path)
    logging.info(f"Moved play to CLOSED folder: {new_path}")

# Move to EXPIRED (for plays which have expired, and OCO triggered plays)
def move_play_to_expired(play_file):
    expired_dir = os.path.join(os.path.dirname(play_file), '..', 'expired')
    os.makedirs(expired_dir, exist_ok=True)
    new_path = os.path.join(expired_dir, os.path.basename(play_file))
    os.rename(play_file, new_path)
    logging.info(f"Moved play to EXPIRED folder: {new_path}")
       
    
# ==================================================
# 6. MAIN TRADE EXECUTION FLOW
# ==================================================
# Main function to orchestrate the strategy execution using the loaded plays.

def execute_trade(play_file, play_type):
    logging.info(f"Executing {play_type} play: {play_file}")

    play = load_play(play_file)
    if play is None:
        logging.error(f"Failed to load play {play_file}. Aborting trade execution.")
        return False

    # Validate order types first
    if not validate_play_order_types(play):
        logging.error(f"Invalid order types in play {play_file}. Aborting trade execution.")
        return False

    symbol = play.get("symbol")
    trade_type = play.get("trade_type", "").upper()
    if not symbol or trade_type not in ["CALL", "PUT"]:
        logging.error(f"Play {play_file} is missing 'symbol' or has invalid 'trade_type'. Skipping execution.")
        return False

    market_data = get_market_data(symbol)
    
    # OPENING a Play
    if play_type == "new":
        if evaluate_opening_strategy(symbol, market_data, play):
            if open_position(play, play_file):
                move_play_to_open(play_file)
                
                # Handle conditional plays if this is a PRIMARY play
                if play.get("class") == "PRIMARY":
                    plays_base_dir = os.path.dirname(os.path.dirname(play_file))
                    
                    # Handle OCO trigger
                    if "OCO_trigger" in play:
                        oco_file = play["OCO_trigger"]
                        oco_path = os.path.join(plays_base_dir, 'new', oco_file)
                        if os.path.exists(oco_path):
                            logging.info(f"Processing OCO trigger: {oco_file}")
                            move_play_to_expired(oco_path)
                        else:
                            logging.error(f"OCO trigger file not found: {oco_path}")

                    # Handle OTO trigger
                    if "OTO_trigger" in play:
                        oto_file = play["OTO_trigger"]
                        oto_path = os.path.join(plays_base_dir, 'new', oto_file)
                        if os.path.exists(oto_path):
                            logging.info(f"Processing OTO trigger: {oto_file}")
                            move_play_to_new(oto_path)
                        else:
                            logging.error(f"OTO trigger file not found: {oto_path}")
                
                return True
            
    # MONITORING an Open Play
    elif play_type == "open":
        return monitor_and_manage_position(play, play_file)
    
    # Handle Expired Play
    elif play_type == "expired":
        move_play_to_expired(play_file)
        return True
        
    return False

def validate_play_order_types(play):
    """Validate order types in play data.
    
    Returns:
        bool: True if all order types are valid, False otherwise
    """
    valid_types = ['market', 'limit']
    
    # Validate entry order type
    entry_type = play.get('entry_order_type')
    if entry_type is None:
        logging.error("Missing entry_order_type in play")
        return False
    if entry_type not in valid_types:
        logging.error(f"Invalid entry_order_type: {entry_type}")
        return False
    
    # Validate take profit order type
    tp = play.get('take_profit', {})
    tp_type = tp.get('order_type')
    if tp_type is not None and tp_type not in valid_types:
        logging.error(f"Invalid take_profit order_type: {tp_type}")
        return False
    
    # Validate stop loss order type
    sl = play.get('stop_loss', {})
    sl_type = sl.get('order_type')
    if sl_type is not None and sl_type not in valid_types:
        logging.error(f"Invalid stop_loss order_type: {sl_type}")
        return False
    
    return True

# ==================================================
# 7. CONTINUOUS MONITORING AND EXECUTION
# ==================================================
# Monitor the plays directory continuously and execute plays as conditions are met.

def monitor_plays_continuously():
    plays_dir = os.path.abspath(os.path.join(os.path.dirname(__file__), 'plays'))
    
    logging.info(f"Monitoring plays directory: {plays_dir}")

    while True:
        try:
            logging.info("\n" + "="*50)
            logging.info("Checking for new and open plays...")

            # Check for expired plays in the "new" folder
            new_play_dir = os.path.join(plays_dir, 'new')
            play_files = [os.path.join(new_play_dir, f) for f in os.listdir(new_play_dir) if f.endswith('.json')]
            current_date = datetime.now().date()  # Get the current date
            
            # Handle expired plays (keeping existing functionality)
            for play_file in play_files:
                play = load_play(play_file)
                if play and 'play_expiration_date' in play:
                    expiration_date = datetime.strptime(play['play_expiration_date'], "%m/%d/%Y").date()
                    if expiration_date < current_date:
                        move_play_to_expired(play_file)  # Move expired play
                        logging.info(f"Moved expired play to expired folder: {play_file}")

            # THIS IS NEW FOR PRINTING CURRENT OPTION DATA. IF SOMETHING IS WRONG, DELETE THIS
            # Print current option data for all active plays
            for play_type in ['new', 'open']:
                play_dir = os.path.join(plays_dir, play_type)
                play_files = [os.path.join(play_dir, f) for f in os.listdir(play_dir) if f.endswith('.json')]
                
                for play_file in play_files:
                    play = load_play(play_file)
                    if play:
                        try:
                            # Format expiration date
                            exp_date = datetime.strptime(play['expiration_date'], '%m/%d/%Y').strftime('%Y-%m-%d')
                            
                            # Get option data
                            stock = yf.Ticker(play['symbol'])
                            chain = stock.option_chain(exp_date)
                            
                            # Select appropriate chain
                            options_data = chain.calls if play['trade_type'].lower() == 'call' else chain.puts
                            
                            # Filter for specific strike
                            strike = float(play['strike_price'])
                            option = options_data[options_data['strike'] == strike]
                            
                            if not option.empty:
                                current_price = stock.info.get('regularMarketPrice', 0)
                                opt = option.iloc[0]
                                
                                logging.info(f"\nPlay: {play['symbol']} {play['trade_type']} ${strike} exp:{exp_date}")
                                logging.info(f"Status: [{play_type}]")
                                logging.info(f"Stock Price: ${current_price:.2f}")
                                logging.info(f"Option Data:")
                                logging.info(f"  Bid: ${opt['bid']:.2f}")
                                logging.info(f"  Ask: ${opt['ask']:.2f}")
                                logging.info(f"  Last: ${opt['lastPrice']:.2f}")
                                logging.info(f"  Volume: {int(opt['volume'])}")
                                logging.info(f"  Open Interest: {int(opt['openInterest'])}")
                                logging.info(f"  Implied Vol: {opt['impliedVolatility']:.2%}")
                            
                        except Exception as e:
                            logging.error(f"Error fetching option data for {play['symbol']}: {str(e)}")

            # Execute trades (keeping existing functionality)
            for play_type in ['new', 'open']:
                play_dir = os.path.join(plays_dir, play_type)
                play_files = [os.path.join(play_dir, f) for f in os.listdir(play_dir) if f.endswith('.json')]
                
                for play_file in play_files:
                    if execute_trade(play_file, play_type):
                        logging.info(f"Successfully executed {play_type} play: {play_file}")
                    else:
                        logging.info(f"Conditions not met for {play_type} play: {play_file}")

            logging.info("\nCycle complete. Waiting for next cycle...")
            logging.info("="*50 + "\n")

        except Exception as e:
            logging.error(f"An error occurred during play monitoring: {e}")

        time.sleep(30)  # Wait for 30 seconds before re-evaluating

if __name__ == "__main__":
    monitor_plays_continuously()<|MERGE_RESOLUTION|>--- conflicted
+++ resolved
@@ -372,7 +372,6 @@
     qty = play.get('contracts', 1)  # Default to 1 if not specified
     
     try:
-<<<<<<< HEAD
         # Get current stock price using yfinance
         current_stock_price = yf.Ticker(play['symbol']).info.get('regularMarketPrice')
         current_premium = get_current_option_premium(play)
@@ -383,22 +382,12 @@
             is_tp = current_stock_price >= play['take_profit']['stock_price']
         if play['take_profit'].get('premium_pct') is not None and current_premium is not None:
             is_tp = is_tp or (current_premium >= play['take_profit']['TP_option_prem'])
-=======
-        # Check if this is a TP or SL closure by checking conditions
-        is_tp = (
-            (play['take_profit'].get('stock_price') is not None and 
-             float(client.get_latest_trade(play['symbol']).price) >= play['take_profit']['stock_price']) or
-            (play['take_profit'].get('premium_pct') is not None and 
-             get_current_option_premium(play) >= play['take_profit']['TP_option_prem'])
-        )
->>>>>>> f9c3b83c
         
         # Handle limit orders
         if (is_tp and play['take_profit'].get('order_type') == 'limit') or \
            (not is_tp and play['stop_loss'].get('order_type') == 'limit'):
             
             if is_tp:
-<<<<<<< HEAD
                 limit_price = play['take_profit'].get('TP_option_prem')
                 logging.info(f"Take Profit triggered - Using TP premium target: ${limit_price:.4f}")
             else:
@@ -413,25 +402,6 @@
             limit_price = round(float(limit_price), 2)
             logging.info(f"Rounded limit price to: ${limit_price:.2f}")
             
-=======
-                # For TP, use the TP premium target if available
-                limit_price = play['take_profit'].get('TP_option_prem')
-                logging.info(f"Take Profit triggered - Using TP premium target: ${limit_price:.4f}")
-            else:
-                # For SL, use the SL premium target if available
-                limit_price = play['stop_loss'].get('SL_option_prem')
-                logging.info(f"Stop Loss triggered - Using SL premium target: ${limit_price:.4f}")
-            
-            # If no premium target set, get current premium
-            if limit_price is None:
-                current_premium = get_current_option_premium(play)
-                if current_premium is None:
-                    logging.error("Failed to get current option premium for limit order.")
-                    return False
-                limit_price = current_premium
-                logging.info(f"Using current premium as limit price: ${limit_price:.4f}")
-            
->>>>>>> f9c3b83c
             order_req = LimitOrderRequest(
                 symbol=contract_symbol,
                 qty=qty,
@@ -440,11 +410,7 @@
                 type=OrderType.LIMIT,
                 time_in_force=TimeInForce.DAY
             )
-<<<<<<< HEAD
             logging.info(f"Creating limit sell order with limit price: ${limit_price:.2f}")
-=======
-            logging.info(f"Creating limit sell order with limit price: ${limit_price:.4f}")
->>>>>>> f9c3b83c
             response = client.submit_order(order_req)
         
         # Handle market orders using ClosePositionRequest
@@ -481,22 +447,12 @@
     
     # Check if we need stock price monitoring
     if play['take_profit'].get('stock_price') is not None or play['stop_loss'].get('stock_price') is not None:
-<<<<<<< HEAD
         market_data = get_market_data(underlying_symbol)  # Use existing get_market_data function
         if market_data is None:
             logging.error(f"Failed to get market data for {underlying_symbol}")
             return False
         current_price = market_data['Close'].iloc[-1]
         logging.info(f"Current stock price for {underlying_symbol}: ${current_price:.2f}")
-=======
-        try:
-            current_price = float(client.get_latest_trade(underlying_symbol).price)
-            market_data = pd.DataFrame({'Close': [current_price]})
-            logging.info(f"Current stock price for {underlying_symbol}: ${current_price:.2f}")
-        except Exception as e:
-            logging.error(f"Error getting stock price: {e}")
-            return False
->>>>>>> f9c3b83c
 
     # Check if we need premium monitoring
     if play['take_profit'].get('premium_pct') is not None or play['stop_loss'].get('premium_pct') is not None:
