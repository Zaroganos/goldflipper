--- conflicted
+++ resolved
@@ -695,11 +695,7 @@
     if field == "play_name":
         return play_data.get("play_name", "Not set")
     elif field == "symbol":
-<<<<<<< HEAD
-        return f"${play_data.get('symbol', 'Not set')}"
-=======
         return play_data.get("symbol", "Not set")
->>>>>>> 1755bcc0
     elif field == "strike_price":
         return f"${float(play_data.get('strike_price', 0)):.2f}"
     elif field == "entry_point":
